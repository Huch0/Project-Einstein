# Project Einstein Backend

FastAPI service powering chat, tutoring, simulation, and supporting APIs for Project Einstein.

---

## Contents

- [Project Einstein Backend](#project-einstein-backend)
  - [Contents](#contents)
  - [Prerequisites](#prerequisites)
  - [Environment Setup](#environment-setup)
  - [Running the API](#running-the-api)
  - [Chat Subsystem Overview](#chat-subsystem-overview)
  - [Testing Conversation Flows](#testing-conversation-flows)
  - [Extending the Chat Engine](#extending-the-chat-engine)
  - [Tests](#tests)

---

## Prerequisites

- Python 3.11+
- `uv` package manager (recommended) or `pip`
- OpenAI API key (optional; required for GPT responses)

---

## Environment Setup

Install dependencies and prepare local configuration:

```bash
cd backend
uv sync --dev  # or: pip install -e .
```

Create `backend/.env` (loaded automatically) and populate it with secrets and overrides:

```bash
cp .env.example .env  # create one if needed

cat <<'EOF' >> .env
APP_ENV=dev
OPENAI_API_KEY=sk-...
OPENAI_MODEL=gpt-4o-mini
CHAT_SYSTEM_PROMPT=You are Project Einstein...
FRONTEND_ORIGIN=http://localhost:9002
CHAT_AUDIT_LOG_ENABLED=true
CHAT_AUDIT_LOG_PATH=logs/chat-turns.log
EOF
```

Key settings live in `app/models/settings.py`. They all support environment overrides and sensible defaults for local development. `FRONTEND_ORIGIN` feeds the CORS allow-list so keep it in sync with the dev server port (default `pnpm run dev` → `9002`). Use `CHAT_AUDIT_LOG_ENABLED`/`CHAT_AUDIT_LOG_PATH` to control chat audit logging.

---

## Running the API

Launch the FastAPI app in autoreload mode:

```bash
uv run uvicorn app.main:app --reload
<<<<<<< HEAD
```

## Rapier 2D Node.js worker (optional)

This backend can run a physics simulation using Rapier 2D via a small Node.js worker.

Setup (one-time):

```powershell
# From backend/sim_worker
cd backend/sim_worker
npm install
```

Usage: the `/diagram/parse` endpoint accepts `?simulate=1` to run the worker. Ensure Node is installed and accessible as `node` on your PATH. You can override the worker path and timeout via env:

```powershell
$env:RAPIER_WORKER_PATH = "C:\\Users\\USER\\Desktop\\25-2\\Project-Einstein\\backend\\sim_worker\\rapier_worker.js"
$env:RAPIER_WORKER_TIMEOUT_S = "10"
```

Notes:
- The current worker approximates bodies as unit boxes and ignores the pulley constraint (v0). It's a placeholder to verify the bridge and data flow. We'll evolve it to respect the pulley constraint and polygons.
=======
# or without uv: uvicorn app.main:app --reload
```

The service listens on `http://127.0.0.1:8000`. Interactive docs are available at `http://127.0.0.1:8000/docs`.

Health check:

```bash
curl http://127.0.0.1:8000/health
```

---

## Chat Subsystem Overview

New chat-focused modules live under `app/chat/` and integrate with FastAPI via `app/routers/chat.py`.

- `chat/schemas.py` — Pydantic models for chat messages, turn requests/responses, and conversation state.
- `chat/repository.py` — In-memory store for conversations; swap with a database-backed repo later.
- `chat/engine.py` — Pluggable engines. Ships with `OpenAIChatEngine` (GPT completions) and `EchoChatEngine` fallback.
- `chat/service.py` — Orchestrates repositories and engines, ensuring conversation lifecycle and validation.

Routing glue (`app/routers/chat.py`) wires the service into FastAPI and chooses the engine at startup based on available settings.

---

## Testing Conversation Flows

1. Start the server (see [Running the API](#running-the-api)).
2. Open Swagger UI at `http://127.0.0.1:8000/docs`.
3. Expand `POST /chat` → **Try it out**.
4. Use the default body (note `conversation_id: null`) and submit.
   - Response contains the assistant turn and `conversation.id`.
5. Copy the conversation ID and send additional turns by pasting it back into the request body.

You can also inspect conversations with:

- `GET /chat/{conversation_id}` — Return a specific conversation.
- `GET /chat` — List all conversations (dev helper).

Without an OpenAI key, the server falls back to the echo engine so local development remains deterministic.

---

## Extending the Chat Engine

- Add new engines by implementing the `ChatEngine` protocol in `chat/engine.py` and wiring them up in `routers/chat.py`.
- Future work: integrate agentic workflows, simulations, or tool-calling by enriching the engine implementation and repository layer.
- Remember to augment schemas/tests when adding new message types or metadata.

---

## Tests

```bash
uv run pytest
# or: pytest
```

Tests currently cover health checks; add coverage alongside new features (e.g., service-level chat tests, repository behavior).
>>>>>>> ce8352b2
<|MERGE_RESOLUTION|>--- conflicted
+++ resolved
@@ -61,31 +61,6 @@
 
 ```bash
 uv run uvicorn app.main:app --reload
-<<<<<<< HEAD
-```
-
-## Rapier 2D Node.js worker (optional)
-
-This backend can run a physics simulation using Rapier 2D via a small Node.js worker.
-
-Setup (one-time):
-
-```powershell
-# From backend/sim_worker
-cd backend/sim_worker
-npm install
-```
-
-Usage: the `/diagram/parse` endpoint accepts `?simulate=1` to run the worker. Ensure Node is installed and accessible as `node` on your PATH. You can override the worker path and timeout via env:
-
-```powershell
-$env:RAPIER_WORKER_PATH = "C:\\Users\\USER\\Desktop\\25-2\\Project-Einstein\\backend\\sim_worker\\rapier_worker.js"
-$env:RAPIER_WORKER_TIMEOUT_S = "10"
-```
-
-Notes:
-- The current worker approximates bodies as unit boxes and ignores the pulley constraint (v0). It's a placeholder to verify the bridge and data flow. We'll evolve it to respect the pulley constraint and polygons.
-=======
 # or without uv: uvicorn app.main:app --reload
 ```
 
@@ -145,5 +120,4 @@
 # or: pytest
 ```
 
-Tests currently cover health checks; add coverage alongside new features (e.g., service-level chat tests, repository behavior).
->>>>>>> ce8352b2
+Tests currently cover health checks; add coverage alongside new features (e.g., service-level chat tests, repository behavior).