[tool]
[project]
name = "project-einstein-backend"
version = "0.1.0"
description = "FastAPI service for Project Einstein"
readme = "README.md"
requires-python = ">=3.11"
dependencies = [
	"fastapi>=0.111,<1.0",
	"uvicorn[standard]>=0.30,<1.0",
	"pydantic>=2.7,<3",
	"pydantic-settings>=2.4,<3",
	"python-multipart>=0.0.9",
	"pillow>=10,<12",
<<<<<<< HEAD
	"openai>=2.3.0",
]

[tool.uv]
dev-dependencies = [
	"pytest>=8.0,<9.0",
	"httpx>=0.27,<0.28",
=======
    "httpx>=0.28.1",
    "openai>=2.3.0",
    "pytest>=8.4.2",
>>>>>>> ce8352b2
]

[tool.pytest.ini_options]
pythonpath = ["."]<|MERGE_RESOLUTION|>--- conflicted
+++ resolved
@@ -12,19 +12,9 @@
 	"pydantic-settings>=2.4,<3",
 	"python-multipart>=0.0.9",
 	"pillow>=10,<12",
-<<<<<<< HEAD
-	"openai>=2.3.0",
-]
-
-[tool.uv]
-dev-dependencies = [
-	"pytest>=8.0,<9.0",
-	"httpx>=0.27,<0.28",
-=======
     "httpx>=0.28.1",
     "openai>=2.3.0",
     "pytest>=8.4.2",
->>>>>>> ce8352b2
 ]
 
 [tool.pytest.ini_options]
