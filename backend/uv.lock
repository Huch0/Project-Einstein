--- conflicted
+++ resolved
@@ -66,26 +66,16 @@
 
 [[package]]
 name = "fastapi"
-<<<<<<< HEAD
-version = "0.118.3"
-=======
 version = "0.119.0"
->>>>>>> ce8352b2
 source = { registry = "https://pypi.org/simple" }
 dependencies = [
     { name = "pydantic" },
     { name = "starlette" },
     { name = "typing-extensions" },
 ]
-<<<<<<< HEAD
-sdist = { url = "https://files.pythonhosted.org/packages/44/e0/b2c4c5fed29587f0c0c56cec9b59f2c3ca58fd40e6c96d9a788219662a35/fastapi-0.118.3.tar.gz", hash = "sha256:5bf36d9bb0cd999e1aefcad74985a6d6a1fc3a35423d497f9e1317734633411d", size = 312055 }
-wheels = [
-    { url = "https://files.pythonhosted.org/packages/24/04/2f9e8a965f4214883258a6f716fea324d1b81e97bce6346cfbafffe6b86c/fastapi-0.118.3-py3-none-any.whl", hash = "sha256:8b9673dc083b4b9d3d295d49ba1c0a2abbfb293d34ba210fd9b0a90d5f39981e", size = 97957 },
-=======
 sdist = { url = "https://files.pythonhosted.org/packages/0a/f9/5c5bcce82a7997cc0eb8c47b7800f862f6b56adc40486ed246e5010d443b/fastapi-0.119.0.tar.gz", hash = "sha256:451082403a2c1f0b99c6bd57c09110ed5463856804c8078d38e5a1f1035dbbb7", size = 336756 }
 wheels = [
     { url = "https://files.pythonhosted.org/packages/ce/70/584c4d7cad80f5e833715c0a29962d7c93b4d18eed522a02981a6d1b6ee5/fastapi-0.119.0-py3-none-any.whl", hash = "sha256:90a2e49ed19515320abb864df570dd766be0662c5d577688f1600170f7f73cf2", size = 107095 },
->>>>>>> ce8352b2
 ]
 
 [[package]]
@@ -148,46 +138,26 @@
 
 [[package]]
 name = "httpx"
-<<<<<<< HEAD
-version = "0.27.2"
-=======
 version = "0.28.1"
->>>>>>> ce8352b2
 source = { registry = "https://pypi.org/simple" }
 dependencies = [
     { name = "anyio" },
     { name = "certifi" },
     { name = "httpcore" },
     { name = "idna" },
-<<<<<<< HEAD
-    { name = "sniffio" },
-]
-sdist = { url = "https://files.pythonhosted.org/packages/78/82/08f8c936781f67d9e6b9eeb8a0c8b4e406136ea4c3d1f89a5db71d42e0e6/httpx-0.27.2.tar.gz", hash = "sha256:f7c2be1d2f3c3c3160d441802406b206c2b76f5947b11115e6df10c6c65e66c2", size = 144189 }
-wheels = [
-    { url = "https://files.pythonhosted.org/packages/56/95/9377bcb415797e44274b51d46e3249eba641711cf3348050f76ee7b15ffc/httpx-0.27.2-py3-none-any.whl", hash = "sha256:7bb2708e112d8fdd7829cd4243970f0c223274051cb35ee80c03301ee29a3df0", size = 76395 },
-=======
 ]
 sdist = { url = "https://files.pythonhosted.org/packages/b1/df/48c586a5fe32a0f01324ee087459e112ebb7224f646c0b5023f5e79e9956/httpx-0.28.1.tar.gz", hash = "sha256:75e98c5f16b0f35b567856f597f06ff2270a374470a5c2392242528e3e3e42fc", size = 141406 }
 wheels = [
     { url = "https://files.pythonhosted.org/packages/2a/39/e50c7c3a983047577ee07d2a9e53faf5a69493943ec3f6a384bdc792deb2/httpx-0.28.1-py3-none-any.whl", hash = "sha256:d909fcccc110f8c7faf814ca82a9a4d816bc5a6dbfea25d6591d6985b8ba59ad", size = 73517 },
->>>>>>> ce8352b2
 ]
 
 [[package]]
 name = "idna"
-<<<<<<< HEAD
-version = "3.10"
-source = { registry = "https://pypi.org/simple" }
-sdist = { url = "https://files.pythonhosted.org/packages/f1/70/7703c29685631f5a7590aa73f1f1d3fa9a380e654b86af429e0934a32f7d/idna-3.10.tar.gz", hash = "sha256:12f65c9b470abda6dc35cf8e63cc574b1c52b11df2c86030af0ac09b01b13ea9", size = 190490 }
-wheels = [
-    { url = "https://files.pythonhosted.org/packages/76/c6/c88e154df9c4e1a2a66ccf0005a88dfb2650c1dffb6f5ce603dfbd452ce3/idna-3.10-py3-none-any.whl", hash = "sha256:946d195a0d259cbba61165e88e65941f16e9b36ea6ddb97f00452bae8b1287d3", size = 70442 },
-=======
 version = "3.11"
 source = { registry = "https://pypi.org/simple" }
 sdist = { url = "https://files.pythonhosted.org/packages/6f/6d/0703ccc57f3a7233505399edb88de3cbd678da106337b9fcde432b65ed60/idna-3.11.tar.gz", hash = "sha256:795dafcc9c04ed0c1fb032c2aa73654d8e8c5023a7df64a53f39190ada629902", size = 194582 }
 wheels = [
     { url = "https://files.pythonhosted.org/packages/0e/61/66938bbb5fc52dbdf84594873d5b51fb1f7c7794e9c0f5bd885f30bc507b/idna-3.11-py3-none-any.whl", hash = "sha256:771a87f49d9defaf64091e6e6fe9c18d4833f140bd19464795bc32d966ca37ea", size = 71008 },
->>>>>>> ce8352b2
 ]
 
 [[package]]
@@ -387,59 +357,29 @@
 source = { virtual = "." }
 dependencies = [
     { name = "fastapi" },
-<<<<<<< HEAD
-=======
     { name = "httpx" },
->>>>>>> ce8352b2
     { name = "openai" },
     { name = "pillow" },
     { name = "pydantic" },
     { name = "pydantic-settings" },
-<<<<<<< HEAD
-=======
     { name = "pytest" },
->>>>>>> ce8352b2
     { name = "python-multipart" },
     { name = "uvicorn", extra = ["standard"] },
 ]
 
-<<<<<<< HEAD
-[package.dev-dependencies]
-dev = [
-    { name = "httpx" },
-    { name = "pytest" },
-]
-
-[package.metadata]
-requires-dist = [
-    { name = "fastapi", specifier = ">=0.111,<1.0" },
-=======
 [package.metadata]
 requires-dist = [
     { name = "fastapi", specifier = ">=0.111,<1.0" },
     { name = "httpx", specifier = ">=0.28.1" },
->>>>>>> ce8352b2
     { name = "openai", specifier = ">=2.3.0" },
     { name = "pillow", specifier = ">=10,<12" },
     { name = "pydantic", specifier = ">=2.7,<3" },
     { name = "pydantic-settings", specifier = ">=2.4,<3" },
-<<<<<<< HEAD
-=======
     { name = "pytest", specifier = ">=8.4.2" },
->>>>>>> ce8352b2
     { name = "python-multipart", specifier = ">=0.0.9" },
     { name = "uvicorn", extras = ["standard"], specifier = ">=0.30,<1.0" },
 ]
 
-<<<<<<< HEAD
-[package.metadata.requires-dev]
-dev = [
-    { name = "httpx", specifier = ">=0.27,<0.28" },
-    { name = "pytest", specifier = ">=8.0,<9.0" },
-]
-
-=======
->>>>>>> ce8352b2
 [[package]]
 name = "pydantic"
 version = "2.12.0"
