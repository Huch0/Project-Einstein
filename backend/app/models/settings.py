--- conflicted
+++ resolved
@@ -19,24 +19,6 @@
 
 
 class Settings(BaseSettings):
-<<<<<<< HEAD
-  APP_ENV: str = "dev"
-  DATABASE_URL: str = "postgresql+psycopg://app:app@localhost:5432/app"
-  REDIS_URL: str = "redis://localhost:6379/0"
-  S3_ENDPOINT_URL: str | None = "http://localhost:9000"
-  S3_ACCESS_KEY_ID: str | None = None
-  S3_SECRET_ACCESS_KEY: str | None = None
-  S3_BUCKET: str | None = None
-  JWT_SECRET: str = "change-me"
-  SAM_MODE: str = "http"  # "stub" | "http"
-  SAM_HTTP_URL: str | None = "http://localhost:9001/segment"
-  LABELER_MODE: str = "openai"  # "stub" | "openai"
-  OPENAI_API_KEY: str | None = None
-  LABELER_MODEL: str = "gpt-5"
-  # Rapier Node.js worker integration
-  RAPIER_WORKER_PATH: str | None = None  # If None, defaults to backend/sim_worker/rapier_worker.js
-  RAPIER_WORKER_TIMEOUT_S: float = 10.0
-=======
     APP_ENV: str = "dev"
     DATABASE_URL: str = "postgresql+psycopg://app:app@localhost:5432/app"
     REDIS_URL: str = "redis://localhost:6379/0"
@@ -80,7 +62,6 @@
         frontend_origin = info.data.get("FRONTEND_ORIGIN") if info.data else None
         if isinstance(frontend_origin, str) and frontend_origin.strip():
             origins.extend(_expand_origin(frontend_origin))
->>>>>>> ce8352b2
 
         return list(dict.fromkeys(origins)) or _expand_origin("http://localhost:9002")
 
