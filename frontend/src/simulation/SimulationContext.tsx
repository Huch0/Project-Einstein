"use client";

import { createContext, useCallback, useContext, useEffect, useRef, useState, ReactNode } from 'react';
import type { SimulationFrame } from '@/simulation/types';
<<<<<<< HEAD
import { runMatterSimulation } from '@/simulation/matterRunner';
import { parseDiagram, type DiagramParseDetection, type DiagramParseResponse } from '@/lib/api';

const toVec2 = (value: unknown): [number, number] | null => {
  if (Array.isArray(value) && value.length >= 2) {
    const x = Number(value[0]);
    const y = Number(value[1]);
    if (Number.isFinite(x) && Number.isFinite(y)) {
      return [x, y];
    }
  }

  if (value && typeof value === 'object' && 'x' in (value as Record<string, unknown>) && 'y' in (value as Record<string, unknown>)) {
    const point = value as { x: unknown; y: unknown };
    const x = Number(point.x);
    const y = Number(point.y);
    if (Number.isFinite(x) && Number.isFinite(y)) {
      return [x, y];
    }
  }

  return null;
};

interface SimulationRunPayload {
  frames: Array<{
    t: number;
    positions?: Record<string, [number, number]>;
    bodies?: Array<{
      id: string;
      position_m: [number, number];
      velocity_m_s?: [number, number];
    }>;
  }>;
  meta?: {
    frames_count?: number;
    simulation_time_s?: number;
    time_step_s?: number;
  };
  scene?: any | null;
  detections?: DiagramParseDetection[];
  imageSizePx?: { width: number; height: number } | null;
  scale_m_per_px?: number | null;
  labels?: { entities: Array<{ segment_id: string; label: string; props?: Record<string, unknown> }> } | null;
}
=======
import { parseDiagram, type DiagramParseDetection, type DiagramParseResponse } from '@/lib/api';
>>>>>>> 87f2ab29

export interface SimulationConfig {
  // Universal physics config (not pulley-specific)
  gravity: number;
  dt: number; // integrator dt for playback
  friction: number; // default friction coefficient
  duration: number;
}

interface SimulationState extends SimulationConfig {
  frames: SimulationFrame[];
  playing: boolean;
  currentIndex: number;
  acceleration?: number;
  tension?: number;
  staticCondition?: boolean;
  resetSimulation: () => void;
  setPlaying: (p: boolean) => void;
  setFrameIndex: (index: number) => void;
  updateConfig: (partial: Partial<SimulationConfig>) => void;
<<<<<<< HEAD
=======
  updateSceneAndResimulate: (sceneUpdates: any) => Promise<void>; // Universal scene update
>>>>>>> 87f2ab29
  detections: DiagramParseDetection[];
  imageSizePx: { width: number; height: number } | null;
  scale_m_per_px: number | null;
  scene: any | null;
  labels: { entities: Array<{ segment_id: string; label: string; props?: Record<string, unknown> }> } | null;
  parseAndBind: (file: File) => Promise<DiagramParseResponse>;
<<<<<<< HEAD
  loadSimulationRun: (payload: SimulationRunPayload) => Promise<void>;
=======
>>>>>>> 87f2ab29
}

const SimulationContext = createContext<SimulationState | null>(null);

export function SimulationProvider({ children }: { children: ReactNode }) {
  const [config, setConfig] = useState<SimulationConfig>({
    gravity: 10,
    dt: 0.02,
    friction: 0.5,
    duration: 2,
  });
  const [frames, setFrames] = useState<SimulationFrame[]>([]);
  const [playing, setPlaying] = useState(false);
  const [currentIndex, setCurrentIndex] = useState(0);
  const [acceleration, setAcceleration] = useState<number | undefined>();
  const [tension, setTension] = useState<number | undefined>();
  const [staticCondition, setStaticCondition] = useState<boolean | undefined>();
  const lastTimestamp = useRef<number | null>(null);
<<<<<<< HEAD
  const frameRequestRef = useRef<number | null>(null);
  const loadRequestRef = useRef(0);
  const playingRef = useRef(false);
=======
>>>>>>> 87f2ab29
  const [detections, setDetections] = useState<DiagramParseDetection[]>([]);
  const [imageSizePx, setImageSizePx] = useState<{ width: number; height: number } | null>(null);
  const [scale_m_per_px, setScale] = useState<number | null>(null);
  const [scene, setScene] = useState<any | null>(null);
  const [labels, setLabels] = useState<{ entities: Array<{ segment_id: string; label: string; props?: Record<string, unknown> }> } | null>(null);

  const resetSimulation = useCallback(() => {
    console.log('[SimulationContext] resetSimulation called');
    // Stop playback and reset to beginning
    setPlaying(false);
    setCurrentIndex(0);
    lastTimestamp.current = null;
    console.log('[SimulationContext] reset complete, playing set to false');
  }, []);

  const updateConfig = useCallback((partial: Partial<SimulationConfig>) => {
    setConfig(prev => ({ ...prev, ...partial }));
  }, []);

<<<<<<< HEAD
=======
  // NEW: Update scene and re-run Matter.js simulation
  const updateSceneAndResimulate = useCallback(async (sceneUpdates: any) => {
    if (!scene) {
      console.warn('[SimulationContext] No scene to update');
      return;
    }

    // TODO: Call backend API when available
    // For now, just update local scene state
    const updatedScene = { ...scene, ...sceneUpdates };
    setScene(updatedScene);
    
    console.log('[SimulationContext] Scene updated, waiting for backend API to resimulate', updatedScene);
    // Backend API call will go here:
    // const response = await fetch('/api/simulation/update', {
    //   method: 'POST',
    //   body: JSON.stringify({ scene: updatedScene })
    // });
    // const { frames } = await response.json();
    // setFrames(frames);
  }, [scene]);

>>>>>>> 87f2ab29
  const parseAndBind = useCallback(async (file: File): Promise<DiagramParseResponse> => {
    // Reset state before parsing
    setPlaying(false);
    setCurrentIndex(0);
    setFrames([]);
    
    const res = await parseDiagram(file, { simulate: true, debug: true });
    setDetections(res.detections);
    setImageSizePx({ width: res.image.width_px, height: res.image.height_px });
    setScale(res.mapping.scale_m_per_px);
    setScene(res.scene as any);
    if (res.labels && Array.isArray(res.labels.entities)) {
      setLabels(res.labels as any);
    } else {
      setLabels(null);
    }
    // Prefer backend Rapier frames if present; else fall back to analytic
    const sim = (res.meta as any)?.simulation;
    const framesFromBackend = sim?.frames as Array<any> | undefined;
    if (Array.isArray(framesFromBackend) && framesFromBackend.length > 0) {
      // Rapier returns { t, positions: { id: [x,y] } }, convert to { t, bodies: [{id, position_m, velocity_m_s}] }
      const mapped: SimulationFrame[] = framesFromBackend.map(f => {
        const positions = f.positions || {};
        const bodies = Object.entries(positions)
          .map(([id, pos]) => {
            const tuple = toVec2(pos);
            if (!tuple) return null;
            return {
              id,
              position_m: tuple,
              velocity_m_s: [0, 0] as [number, number],
            };
          })
          .filter(Boolean) as Array<{
            id: string;
            position_m: [number, number];
            velocity_m_s: [number, number];
          }>;
        console.log('[SimulationContext] frame:', { t: f.t, positions, bodiesCount: bodies.length });
        return {
          t: f.t,
          bodies,
        };
      });
      setFrames(mapped);
      // If backend scene includes time step, use it for playback cadence
      const backendDt = (res.scene as any)?.world?.time_step_s;
      setConfig(prev => ({
        ...prev,
        dt: typeof backendDt === 'number' && backendDt > 0 ? backendDt : prev.dt,
      }));
      setCurrentIndex(0);
      setPlaying(true);
      lastTimestamp.current = null;
      // eslint-disable-next-line no-console
      console.log('Rapier simulation summary', sim);
      return res;
    }
<<<<<<< HEAD
    // Bind parameters to current config
    setConfig(prev => ({
      ...prev,
      massA: res.parameters.massA_kg,
      massB: res.parameters.massB_kg,
      gravity: res.parameters.gravity_m_s2,
      friction: res.parameters.mu_k,
    }));
    // Optional: rerun analytic with new params
    runAnalytic();
    return res;
  }, [runAnalytic]);
=======
    
    // No backend frames - scene uploaded but simulation not run yet
    console.warn('[SimulationContext] No simulation frames from backend. Upload with simulate=true or wait for Matter.js worker.');
    return res;
  }, []);
>>>>>>> 87f2ab29

  const loadSimulationRun = useCallback(async (payload: SimulationRunPayload) => {
    // eslint-disable-next-line no-console
    console.debug('[SimulationContext] loadSimulationRun payload', payload);

    const requestId = ++loadRequestRef.current;

    setPlaying(false);
    setFrames([]);
    setCurrentIndex(0);
    lastTimestamp.current = null;

    setScene(payload.scene ?? null);
    setDetections(payload.detections ?? []);
    setImageSizePx(payload.imageSizePx ?? null);
    setScale(payload.scale_m_per_px ?? null);
    setLabels(payload.labels ?? null);

    const applyFrames = (framesToApply: SimulationFrame[], dtCandidate?: number) => {
      if (requestId !== loadRequestRef.current) {
        return;
      }
      setFrames(framesToApply);
      setCurrentIndex(0);
      lastTimestamp.current = null;
      setPlaying(framesToApply.length > 0);

      if (typeof dtCandidate === 'number' && Number.isFinite(dtCandidate) && dtCandidate > 0) {
        setConfig(prev => ({ ...prev, dt: dtCandidate }));
      }
    };

    if (Array.isArray(payload.frames) && payload.frames.length > 0) {
      const mappedFrames: SimulationFrame[] = payload.frames.map((frame) => {
        if (Array.isArray((frame as any)?.bodies) && (frame as any).bodies.length > 0) {
          const bodies = (frame as any).bodies
            .map((b: any) => {
              const tuple = toVec2(b?.position_m);
              if (!tuple) return null;
              const velocity = toVec2(b?.velocity_m_s) ?? ([0, 0] as [number, number]);
              return {
                id: b?.id ?? 'body',
                position_m: tuple,
                velocity_m_s: velocity,
                angle_rad: typeof b?.angle_rad === 'number' ? b.angle_rad : undefined,
                angular_velocity_rad_s:
                  typeof b?.angular_velocity_rad_s === 'number' ? b.angular_velocity_rad_s : undefined,
                vertices_world: Array.isArray(b?.vertices_world) ? b.vertices_world : undefined,
              };
            })
            .filter(Boolean) as Array<{
              id: string;
              position_m: [number, number];
              velocity_m_s: [number, number];
              angle_rad?: number;
              angular_velocity_rad_s?: number;
              vertices_world?: Array<[number, number]>;
            }>;

          return {
            t: (frame as any).t ?? 0,
            bodies,
          } satisfies SimulationFrame;
        }

        const positions = (frame as any)?.positions ?? {};
        const bodies = Object.entries(positions)
          .map(([id, pos]) => {
            const tuple = toVec2(pos);
            if (!tuple) return null;
            return {
              id,
              position_m: tuple,
              velocity_m_s: [0, 0] as [number, number],
            };
          })
          .filter(Boolean) as Array<{
            id: string;
            position_m: [number, number];
            velocity_m_s: [number, number];
          }>;

        return {
          t: (frame as any).t ?? 0,
          bodies,
        } satisfies SimulationFrame;
      });

      const dtFromMeta = typeof payload.meta?.time_step_s === 'number' && payload.meta.time_step_s > 0 ? payload.meta.time_step_s : undefined;
      const dtFromFrames = mappedFrames.length >= 2 ? mappedFrames[1].t - mappedFrames[0].t : undefined;
      applyFrames(mappedFrames, dtFromMeta ?? dtFromFrames);
      return;
    }

    if (payload.scene) {
      try {
        const duration = payload.meta?.simulation_time_s ?? 5;
        const localResult = runMatterSimulation(payload.scene, { duration_s: duration });
        const localFrames: SimulationFrame[] = localResult.frames.map(frame => ({
          t: frame.t,
          bodies: frame.bodies.map(body => ({
            id: body.id,
            position_m: body.position_m,
            velocity_m_s: body.velocity_m_s,
            angle_rad: body.angle_rad,
            angular_velocity_rad_s: body.angular_velocity_rad_s,
            vertices_world: body.vertices_world,
          })),
        }));
        applyFrames(localFrames, payload.meta?.time_step_s ?? localResult.dt);
        return;
      } catch (error) {
        console.error('[SimulationContext] Matter.js simulation failed', error);
      }
    }

    const mapped: SimulationFrame[] = (payload.frames ?? []).map(frame => {
      if (Array.isArray(frame.bodies) && frame.bodies.length > 0) {
        const bodies = frame.bodies
          .map(b => {
            const tuple = toVec2(b.position_m);
            if (!tuple) return null;
            const velocity = toVec2(b.velocity_m_s) ?? ([0, 0] as [number, number]);
            return {
              id: b.id,
              position_m: tuple,
              velocity_m_s: velocity,
            };
          })
          .filter(Boolean) as Array<{
            id: string;
            position_m: [number, number];
            velocity_m_s: [number, number];
          }>;

        return {
          t: frame.t,
          bodies,
        };
      }

      const positions = frame.positions ?? {};
      const bodies = Object.entries(positions)
        .map(([id, pos]) => {
          const tuple = toVec2(pos);
          if (!tuple) return null;
          return {
            id,
            position_m: tuple,
            velocity_m_s: [0, 0] as [number, number],
          };
        })
        .filter(Boolean) as Array<{
          id: string;
          position_m: [number, number];
          velocity_m_s: [number, number];
        }>;

      return {
        t: frame.t,
        bodies,
      };
    });

    const fallbackDtCandidates: Array<number | undefined> = [
      payload.meta?.time_step_s,
      payload.meta?.frames_count && payload.meta?.simulation_time_s
        ? payload.meta.simulation_time_s / payload.meta.frames_count
        : undefined,
    ];
    const fallbackDt = fallbackDtCandidates.find((value) => typeof value === 'number' && Number.isFinite(value) && value > 0);
    applyFrames(mapped, fallbackDt);
  }, [setConfig]);

  const setFrameIndex = useCallback((index: number) => {
    setCurrentIndex(() => {
      if (frames.length === 0) {
        return 0;
      }
      const clamped = Math.max(0, Math.min(index, frames.length - 1));
      return clamped;
    });
    lastTimestamp.current = null;
  }, [frames.length]);

  useEffect(() => {
    playingRef.current = playing;
    if (!playing && frameRequestRef.current !== null) {
      cancelAnimationFrame(frameRequestRef.current);
      frameRequestRef.current = null;
    }
  }, [playing]);

  // Playback loop
  useEffect(() => {
    if (!playing || frames.length === 0) {
      return;
    }

    const stepMs = config.dt * 1000;

    const tick = (ts: number) => {
      if (!playingRef.current) {
        return;
      }

      if (lastTimestamp.current === null) {
        lastTimestamp.current = ts;
      }

      const elapsed = ts - lastTimestamp.current;
      if (elapsed >= stepMs) {
        lastTimestamp.current = ts;
        setCurrentIndex(i => {
          if (i + 1 < frames.length) return i + 1;
          return i; // freeze on last frame
        });
      }

      if (playingRef.current) {
        frameRequestRef.current = requestAnimationFrame(tick);
      }
    };

    frameRequestRef.current = requestAnimationFrame(tick);

    return () => {
      if (frameRequestRef.current !== null) {
        cancelAnimationFrame(frameRequestRef.current);
        frameRequestRef.current = null;
      }
    };
  }, [playing, frames, config.dt]);

  const value: SimulationState = {
    ...config,
    frames,
    playing,
    currentIndex,
    acceleration,
    tension,
    staticCondition,
    resetSimulation,
    setPlaying,
    setFrameIndex,
    updateConfig,
<<<<<<< HEAD
=======
    updateSceneAndResimulate,
>>>>>>> 87f2ab29
    detections,
    imageSizePx,
    scale_m_per_px,
    scene,
    labels,
    parseAndBind,
    loadSimulationRun,
  };
  return <SimulationContext.Provider value={value}>{children}</SimulationContext.Provider>;
}

export function useSimulation() {
  const ctx = useContext(SimulationContext);
  if (!ctx) throw new Error('useSimulation must be used within SimulationProvider');
  return ctx;
}<|MERGE_RESOLUTION|>--- conflicted
+++ resolved
@@ -2,7 +2,6 @@
 
 import { createContext, useCallback, useContext, useEffect, useRef, useState, ReactNode } from 'react';
 import type { SimulationFrame } from '@/simulation/types';
-<<<<<<< HEAD
 import { runMatterSimulation } from '@/simulation/matterRunner';
 import { parseDiagram, type DiagramParseDetection, type DiagramParseResponse } from '@/lib/api';
 
@@ -48,9 +47,6 @@
   scale_m_per_px?: number | null;
   labels?: { entities: Array<{ segment_id: string; label: string; props?: Record<string, unknown> }> } | null;
 }
-=======
-import { parseDiagram, type DiagramParseDetection, type DiagramParseResponse } from '@/lib/api';
->>>>>>> 87f2ab29
 
 export interface SimulationConfig {
   // Universal physics config (not pulley-specific)
@@ -71,20 +67,13 @@
   setPlaying: (p: boolean) => void;
   setFrameIndex: (index: number) => void;
   updateConfig: (partial: Partial<SimulationConfig>) => void;
-<<<<<<< HEAD
-=======
   updateSceneAndResimulate: (sceneUpdates: any) => Promise<void>; // Universal scene update
->>>>>>> 87f2ab29
   detections: DiagramParseDetection[];
   imageSizePx: { width: number; height: number } | null;
   scale_m_per_px: number | null;
   scene: any | null;
   labels: { entities: Array<{ segment_id: string; label: string; props?: Record<string, unknown> }> } | null;
   parseAndBind: (file: File) => Promise<DiagramParseResponse>;
-<<<<<<< HEAD
-  loadSimulationRun: (payload: SimulationRunPayload) => Promise<void>;
-=======
->>>>>>> 87f2ab29
 }
 
 const SimulationContext = createContext<SimulationState | null>(null);
@@ -103,12 +92,9 @@
   const [tension, setTension] = useState<number | undefined>();
   const [staticCondition, setStaticCondition] = useState<boolean | undefined>();
   const lastTimestamp = useRef<number | null>(null);
-<<<<<<< HEAD
   const frameRequestRef = useRef<number | null>(null);
   const loadRequestRef = useRef(0);
   const playingRef = useRef(false);
-=======
->>>>>>> 87f2ab29
   const [detections, setDetections] = useState<DiagramParseDetection[]>([]);
   const [imageSizePx, setImageSizePx] = useState<{ width: number; height: number } | null>(null);
   const [scale_m_per_px, setScale] = useState<number | null>(null);
@@ -128,8 +114,6 @@
     setConfig(prev => ({ ...prev, ...partial }));
   }, []);
 
-<<<<<<< HEAD
-=======
   // NEW: Update scene and re-run Matter.js simulation
   const updateSceneAndResimulate = useCallback(async (sceneUpdates: any) => {
     if (!scene) {
@@ -152,7 +136,6 @@
     // setFrames(frames);
   }, [scene]);
 
->>>>>>> 87f2ab29
   const parseAndBind = useCallback(async (file: File): Promise<DiagramParseResponse> => {
     // Reset state before parsing
     setPlaying(false);
@@ -211,7 +194,6 @@
       console.log('Rapier simulation summary', sim);
       return res;
     }
-<<<<<<< HEAD
     // Bind parameters to current config
     setConfig(prev => ({
       ...prev,
@@ -224,13 +206,6 @@
     runAnalytic();
     return res;
   }, [runAnalytic]);
-=======
-    
-    // No backend frames - scene uploaded but simulation not run yet
-    console.warn('[SimulationContext] No simulation frames from backend. Upload with simulate=true or wait for Matter.js worker.');
-    return res;
-  }, []);
->>>>>>> 87f2ab29
 
   const loadSimulationRun = useCallback(async (payload: SimulationRunPayload) => {
     // eslint-disable-next-line no-console
@@ -477,10 +452,7 @@
     setPlaying,
     setFrameIndex,
     updateConfig,
-<<<<<<< HEAD
-=======
     updateSceneAndResimulate,
->>>>>>> 87f2ab29
     detections,
     imageSizePx,
     scale_m_per_px,
