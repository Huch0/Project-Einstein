import { Header } from '@/components/layout/header';
import { SimulationProvider } from '@/simulation/SimulationContext';

export default function DashboardLayout({
    children,
}: {
    children: React.ReactNode;
}) {
<<<<<<< HEAD
    return (
        <div className="flex h-screen w-full flex-col overflow-hidden">
            <Header />
            <main className="flex min-h-0 flex-1 flex-col overflow-hidden bg-muted/40">
                {children}
            </main>
        </div>
    );
=======
  return (
    <div className="flex min-h-screen w-full flex-col">
      <Header />
      <SimulationProvider>
        <main className="flex flex-1 flex-col bg-muted/40">{children}</main>
      </SimulationProvider>
    </div>
  );
>>>>>>> f7a966ab
}<|MERGE_RESOLUTION|>--- conflicted
+++ resolved
@@ -6,23 +6,14 @@
 }: {
     children: React.ReactNode;
 }) {
-<<<<<<< HEAD
     return (
         <div className="flex h-screen w-full flex-col overflow-hidden">
             <Header />
-            <main className="flex min-h-0 flex-1 flex-col overflow-hidden bg-muted/40">
-                {children}
-            </main>
-        </div>
+            <SimulationProvider>
+                <main className="flex min-h-0 flex-1 flex-col overflow-hidden bg-muted/40">
+                    {children}
+                </main>
+          </SimulationProvider>
+    </div>
     );
-=======
-  return (
-    <div className="flex min-h-screen w-full flex-col">
-      <Header />
-      <SimulationProvider>
-        <main className="flex flex-1 flex-col bg-muted/40">{children}</main>
-      </SimulationProvider>
-    </div>
-  );
->>>>>>> f7a966ab
 }